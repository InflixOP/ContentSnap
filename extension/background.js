class ContentSnapBackground {
    constructor() {
        this.storedText = '';
        this.isPopupOpen = false;
        this.tabStates = new Map();
        this.init();
    }

    init() {
        this.setupMessageHandlers();
        this.setupContextMenus();
        this.setupKeyboardShortcuts();
        this.setupTabManagement();
        this.setupInstallationHandlers();
    }

<<<<<<< HEAD
    setupMessageHandlers() {
        chrome.runtime.onMessage.addListener((request, sender, sendResponse) => {
            switch (request.action) {
                case 'getStoredText':
                    sendResponse({ text: this.storedText });
                    break;

                case 'storeText':
                    this.storedText = request.text;
                    sendResponse({ success: true });
                    break;

                case 'clearStoredText':
                    this.storedText = '';
                    sendResponse({ success: true });
                    break;

                case 'openPopupWithText':
                    this.handleOpenPopupWithText(request.text, sender.tab);
                    sendResponse({ success: true });
                    break;
=======
    setupInstallHandler() {
        chrome.runtime.onInstalled.addListener((details) => {
            if (details.reason === 'install') {
                this.handleFirstInstall();
            } else if (details.reason === 'update') {
                this.handleUpdate(details.previousVersion);
            }
        });
    }

    setupActionHandler() {
        chrome.action.onClicked.addListener(async (tab) => {
            try {
                const results = await chrome.scripting.executeScript({
                    target: { tabId: tab.id },
                    function: () => {
                        const selection = window.getSelection().toString().trim();
                        return {
                            selectedText: selection,
                            hasSelection: selection.length > 0,
                            url: window.location.href,
                            title: document.title
                        };
                    }
                });

                const pageInfo = results[0].result;
                
                if (pageInfo.hasSelection) {
                    await chrome.storage.local.set({
                        'selectedText': pageInfo.selectedText,
                        'sourceUrl': pageInfo.url,
                        'sourceTitle': pageInfo.title,
                        'timestamp': Date.now()
                    });
                }

                console.log('Extension activated on tab:', tab.url);
                
            } catch (error) {
                console.error('Error in action handler:', error);
            }
        });
    }

    setupMessageHandler() {
        chrome.runtime.onMessage.addListener((request, sender, sendResponse) => {
            switch (request.action) {
                case 'getSelectedText':
                    this.handleGetSelectedText(sender.tab.id)
                        .then(sendResponse)
                        .catch(error => sendResponse({ error: error.message }));
                    return true;

                case 'summarizeText':
                    this.handleSummarizeText(request.data)
                        .then(sendResponse)
                        .catch(error => sendResponse({ error: error.message }));
                    return true;

                case 'openPopupWithText':
                    this.handleOpenPopupWithText(request.text, sender.tab)
                        .then(sendResponse)
                        .catch(error => sendResponse({ error: error.message }));
                    return true;

                case 'checkApiHealth':
                    this.checkApiHealth()
                        .then(result => sendResponse({ healthy: result }))
                        .catch(error => sendResponse({ healthy: false, error: error.message }));
                    return true;

                case 'getStoredText':
                    this.getStoredText()
                        .then(sendResponse)
                        .catch(error => sendResponse({ error: error.message }));
                    return true;
>>>>>>> d20d4986

                case 'getTabContent':
                    this.handleGetTabContent(sender.tab.id, sendResponse);
                    return true; // Keep the message channel open for async response
                    
                case 'summarizeSelectedText':
                    this.handleSummarizeSelectedText(sender.tab, sendResponse);
                    return true; // Keep the message channel open for async response

                case 'updateTabState':
                    this.tabStates.set(sender.tab.id, request.state);
                    sendResponse({ success: true });
                    break;

                case 'getTabState':
                    const state = this.tabStates.get(request.tabId) || {};
                    sendResponse({ state });
                    break;

                case 'checkServerStatus':
                    this.checkServerStatus(sendResponse);
                    return true; // Keep the message channel open for async response

                default:
                    sendResponse({ error: 'Unknown action' });
            }
        });
    }

    setupContextMenus() {
        // Check if contextMenus API is available
        if (!chrome.contextMenus) {
            console.error('Context menus API not available. Check manifest permissions.');
            return;
        }

        chrome.runtime.onInstalled.addListener(() => {
            try {
                // Remove all existing context menus first
                chrome.contextMenus.removeAll(() => {
                    // Create context menu for selected text
                    chrome.contextMenus.create({
                        id: 'summarize-selection',
                        title: 'Summarize with ContentSnap',
                        contexts: ['selection'],
                        documentUrlPatterns: ['http://*/*', 'https://*/*']
                    });

                    // Create context menu for entire page
                    chrome.contextMenus.create({
                        id: 'summarize-page',
                        title: 'Summarize this page',
                        contexts: ['page'],
                        documentUrlPatterns: ['http://*/*', 'https://*/*']
                    });
                });
            } catch (error) {
                console.error('Error creating context menus:', error);
            }
        });

        // Add error checking for onClicked listener
        try {
            chrome.contextMenus.onClicked.addListener((info, tab) => {
                switch (info.menuItemId) {
                    case 'summarize-selection':
                        if (info.selectionText) {
                            this.handleOpenPopupWithText(info.selectionText, tab);
                        }
                        break;

                    case 'summarize-page':
                        this.handleSummarizePageContent(tab);
                        break;
                }
            });
        } catch (error) {
            console.error('Error setting up context menu listener:', error);
        }
    }

    setupKeyboardShortcuts() {
        // Check if commands API is available
        if (!chrome.commands) {
            console.log('Commands API not available. Keyboard shortcuts will not work.');
            return;
        }

        try {
            chrome.commands.onCommand.addListener((command) => {
                switch (command) {
                    case 'open-popup':
                        this.openPopup();
                        break;
                    case 'summarize-page':
                        this.getCurrentTab().then(tab => {
                            if (tab) {
                                this.handleSummarizePageContent(tab);
                            }
                        });
                        break;
                    default:
                        console.log('Unknown command:', command);
                }
            });
        } catch (error) {
            console.error('Error setting up keyboard shortcuts:', error);
        }
    }

<<<<<<< HEAD
    setupTabManagement() {
        chrome.tabs.onRemoved.addListener((tabId) => {
            this.tabStates.delete(tabId);
        });

        chrome.tabs.onUpdated.addListener((tabId, changeInfo, tab) => {
            if (changeInfo.status === 'complete' && tab.url) {
                // Reset tab state on navigation
                this.tabStates.delete(tabId);
            }
        });
    }

    setupInstallationHandlers() {
        chrome.runtime.onInstalled.addListener((details) => {
            if (details.reason === 'install') {
                this.handleFirstInstall();
            } else if (details.reason === 'update') {
                this.handleUpdate(details.previousVersion);
            }
        });
    }

    async handleOpenPopupWithText(text, tab) {
        try {
            // Store the text
            this.storedText = text;
            
            // Try to open the popup
            await this.openPopup();
            
            // Send notification to content script
            if (tab && tab.id) {
                chrome.tabs.sendMessage(tab.id, {
                    action: 'textStored',
                    text: text
                }).catch(() => {
                    // Ignore errors if content script isn't available
                });
            }
        } catch (error) {
            console.error('Error opening popup with text:', error);
        }
=======
    async handleFirstInstall() {
        console.log('ContentSnap installed for the first time');
        
        await chrome.storage.sync.set({
            format: 'bullet_points',
            detailLevel: 'medium',
            autoOpen: true,
            showNotifications: true
        });

        this.showWelcomeNotification();
    }

    async handleUpdate(previousVersion) {
        console.log(`ContentSnap updated from ${previousVersion} to ${chrome.runtime.getManifest().version}`);
        
        await this.migrateSettings(previousVersion);
    }

    async migrateSettings(previousVersion) {
        console.log('Settings migration completed');
>>>>>>> d20d4986
    }

    async handleGetTabContent(tabId, sendResponse) {
        try {
            const results = await chrome.scripting.executeScript({
                target: { tabId },
                function: () => {
<<<<<<< HEAD
                    // This function runs in the page context
                    const getMainContent = () => {
                        const selectors = [
                            'article',
                            '[role="main"]',
                            'main',
                            '.content',
                            '.post-content',
                            '.entry-content',
                            '.article-content',
                            '#content',
                            '.main-content'
                        ];

                        for (const selector of selectors) {
                            const element = document.querySelector(selector);
                            if (element) {
                                const text = element.innerText.trim();
                                if (text.length > 100) {
                                    return text.length > 5000 ? text.substring(0, 5000) + '...' : text;
                                }
=======
                    const selection = window.getSelection().toString().trim();
                    if (selection) {
                        return {
                            text: selection,
                            length: selection.length,
                            type: 'selection'
                        };
                    }
                    
                    const selectors = ['article', '[role="main"]', 'main', '.content'];
                    for (const selector of selectors) {
                        const element = document.querySelector(selector);
                        if (element) {
                            const text = element.innerText.trim();
                            if (text.length > 100) {
                                return {
                                    text: text.length > 5000 ? text.substring(0, 5000) + '...' : text,
                                    length: text.length,
                                    type: 'content'
                                };
>>>>>>> d20d4986
                            }
                        }

                        // Fallback to body content with cleanup
                        const bodyClone = document.body.cloneNode(true);
                        const unwantedSelectors = [
                            'nav', 'header', 'footer', 'aside',
                            '.advertisement', '.ads', '.sidebar',
                            '.navigation', '.menu', '.comments',
                            'script', 'style', 'noscript'
                        ];
                        
                        unwantedSelectors.forEach(selector => {
                            const elements = bodyClone.querySelectorAll(selector);
                            elements.forEach(el => el.remove());
                        });

                        const text = bodyClone.innerText.replace(/\s+/g, ' ').trim();
                        return text.length > 5000 ? text.substring(0, 5000) + '...' : text;
                    };

                    return {
                        content: getMainContent(),
                        title: document.title,
                        url: window.location.href,
                        selection: window.getSelection().toString().trim()
                    };
                }
            });

            sendResponse({
                success: true,
                data: results[0].result
            });
        } catch (error) {
            console.error('Error getting tab content:', error);
            sendResponse({
                success: false,
                error: error.message
            });
        }
    }

    async handleSummarizeSelectedText(tab, sendResponse) {
        try {
            const results = await chrome.scripting.executeScript({
                target: { tabId: tab.id },
                function: () => window.getSelection().toString().trim()
            });

            const selectedText = results[0].result;
            
            if (!selectedText || selectedText.length < 50) {
                sendResponse({
                    success: false,
                    error: 'No text selected or text too short'
                });
                return;
            }

            // Store the text and open popup
            this.storedText = selectedText;
            await this.openPopup();
            
            sendResponse({
                success: true,
                text: selectedText
            });
        } catch (error) {
            console.error('Error summarizing selected text:', error);
            sendResponse({
                success: false,
                error: error.message
            });
        }
    }

    async handleSummarizePageContent(tab) {
        try {
<<<<<<< HEAD
            const results = await chrome.scripting.executeScript({
                target: { tabId: tab.id },
                function: () => {
                    // Get main content from the page
                    const selectors = ['article', '[role="main"]', 'main', '.content'];
                    for (const selector of selectors) {
                        const element = document.querySelector(selector);
                        if (element && element.innerText.trim().length > 100) {
                            return element.innerText.trim();
                        }
                    }
                    return document.body.innerText.trim();
                }
            });

            const pageContent = results[0].result;
            if (pageContent && pageContent.length > 50) {
                await this.handleOpenPopupWithText(pageContent, tab);
=======
            await chrome.storage.local.set({
                'selectedText': text,
                'sourceUrl': tab.url,
                'sourceTitle': tab.title,
                'timestamp': Date.now()
            });

            try {
                await chrome.action.openPopup();
            } catch (popupError) {
                console.log('Popup stored text for manual access');
>>>>>>> d20d4986
            }
        } catch (error) {
            console.error('Error summarizing page content:', error);
        }
    }

    async openPopup() {
        try {
            // For MV3, we need to open the popup programmatically
            // This creates a new window with the popup
            const popup = await chrome.windows.create({
                url: chrome.runtime.getURL('popup.html'),
                type: 'popup',
                width: 420,
                height: 600,
                focused: true
            });
            
            this.isPopupOpen = true;
            
            // Track when popup is closed
            chrome.windows.onRemoved.addListener((windowId) => {
                if (windowId === popup.id) {
                    this.isPopupOpen = false;
                }
<<<<<<< HEAD
            });
            
            return popup;
=======
            } else if (info.menuItemId === 'summarizePage') {
                const pageText = await this.handleGetSelectedText(tab.id);
                textToSummarize = pageText.text;
            }

            if (!textToSummarize || textToSummarize.length < 50) {
                this.showNotification('Text too short to summarize', 'warning');
                return;
            }

            await chrome.storage.local.set({
                'selectedText': textToSummarize,
                'sourceUrl': tab.url,
                'sourceTitle': tab.title,
                'summaryOptions': summaryOptions,
                'timestamp': Date.now()
            });

            try {
                await chrome.action.openPopup();
            } catch (error) {
                this.showNotification('Right-click context prepared. Click the extension icon to summarize.', 'info');
            }

>>>>>>> d20d4986
        } catch (error) {
            console.error('Error opening popup:', error);
            throw error;
        }
    }

    async checkServerStatus(sendResponse) {
        try {
            const response = await fetch('http://localhost:8000/health', {
                method: 'GET',
                headers: { 'Content-Type': 'application/json' }
            });
            
            sendResponse({
                success: response.ok,
                status: response.status,
                online: response.ok
            });
        } catch (error) {
            sendResponse({
                success: false,
                online: false,
                error: error.message
            });
        }
    }

    handleFirstInstall() {
        // Set default settings
        chrome.storage.sync.set({
            format: 'bullet_points',
            detailLevel: 'medium',
            theme: 'light',
            contextMenu: true
        });

<<<<<<< HEAD
        // Open welcome page or show notification
        chrome.tabs.create({
            url: chrome.runtime.getURL('welcome.html')
        }).catch(() => {
            // If welcome.html doesn't exist, just show a notification
            console.log('ContentSnap installed successfully');
        });
    }
=======
            try {
                await chrome.action.openPopup();
            } catch (error) {
                this.showNotification('Press Ctrl+Shift+S again or click the extension icon', 'info');
            }
>>>>>>> d20d4986

    handleUpdate(previousVersion) {
        console.log(`ContentSnap updated from ${previousVersion} to ${chrome.runtime.getManifest().version}`);
        
        // Handle any migration logic here if needed
        // For example, updating storage schema or settings
    }

    // Utility methods
    async getCurrentTab() {
        try {
<<<<<<< HEAD
            const [tab] = await chrome.tabs.query({ active: true, currentWindow: true });
            return tab;
=======
            const result = await chrome.storage.local.get(['selectedText', 'sourceUrl', 'sourceTitle', 'summaryOptions', 'timestamp']);
            
            if (result.timestamp && (Date.now() - result.timestamp) > 10 * 60 * 1000) {
                await chrome.storage.local.remove(['selectedText', 'sourceUrl', 'sourceTitle', 'summaryOptions', 'timestamp']);
                return { text: '', expired: true };
            }

            return {
                text: result.selectedText || '',
                sourceUrl: result.sourceUrl || '',
                sourceTitle: result.sourceTitle || '',
                summaryOptions: result.summaryOptions || {},
                timestamp: result.timestamp || 0
            };
>>>>>>> d20d4986
        } catch (error) {
            console.error('Error getting current tab:', error);
            return null;
        }
    }

    async injectContentScript(tabId) {
        try {
            await chrome.scripting.executeScript({
                target: { tabId },
                files: ['content.js']
            });
            return true;
        } catch (error) {
            console.error('Error injecting content script:', error);
            return false;
        }
    }

    isValidUrl(url) {
        return url && (url.startsWith('http://') || url.startsWith('https://'));
    }

    sanitizeText(text) {
        return text
            .replace(/\s+/g, ' ')
            .replace(/[\x00-\x1F\x7F]/g, '') // Remove control characters
            .trim();
    }
}

<<<<<<< HEAD
// Initialize the background script only after Chrome APIs are ready
function initializeExtension() {
    try {
        const contentSnapBackground = new ContentSnapBackground();
        console.log('ContentSnap background script initialized successfully');
    } catch (error) {
        console.error('Error initializing ContentSnap background script:', error);
    }
}

// Wait for Chrome APIs to be ready
if (typeof chrome !== 'undefined' && chrome.runtime) {
    initializeExtension();
} else {
    // Fallback for edge cases
    document.addEventListener('DOMContentLoaded', initializeExtension);
}

// Keep service worker alive
=======
    async ensureContentScript(tabId) {
        try {
            await chrome.scripting.executeScript({
                target: { tabId: tabId },
                function: () => {
                    return typeof contentSnapContent !== 'undefined';
                }
            });
        } catch (error) {
            try {
                await chrome.scripting.executeScript({
                    target: { tabId: tabId },
                    files: ['content.js']
                });
            } catch (injectError) {
                console.error('Failed to inject content script:', injectError);
            }
        }
    }
}

const contentSnapBackground = new ContentSnapBackground();

>>>>>>> d20d4986
chrome.runtime.onStartup.addListener(() => {
    console.log('ContentSnap service worker started');
});

<<<<<<< HEAD
// Handle external messages (if needed for future integrations)
chrome.runtime.onMessageExternal.addListener((request, sender, sendResponse) => {
    // Handle messages from external sources if needed
    console.log('External message received:', request);
    sendResponse({ received: true });
});

// Error handling for unhandled promise rejections
self.addEventListener('unhandledrejection', (event) => {
    console.error('Unhandled promise rejection in ContentSnap background:', event.reason);
});

// Clean up on shutdown
chrome.runtime.onSuspend.addListener(() => {
    console.log('ContentSnap service worker suspending');
    // Clean up any resources if needed 
});
=======
chrome.runtime.onSuspend.addListener(() => {
    console.log('ContentSnap extension suspended');
});

if (typeof module !== 'undefined' && module.exports) {
    module.exports = ContentSnapBackground;
}
>>>>>>> d20d4986
<|MERGE_RESOLUTION|>--- conflicted
+++ resolved
@@ -10,33 +10,9 @@
         this.setupMessageHandlers();
         this.setupContextMenus();
         this.setupKeyboardShortcuts();
-        this.setupTabManagement();
-        this.setupInstallationHandlers();
-    }
-
-<<<<<<< HEAD
-    setupMessageHandlers() {
-        chrome.runtime.onMessage.addListener((request, sender, sendResponse) => {
-            switch (request.action) {
-                case 'getStoredText':
-                    sendResponse({ text: this.storedText });
-                    break;
-
-                case 'storeText':
-                    this.storedText = request.text;
-                    sendResponse({ success: true });
-                    break;
-
-                case 'clearStoredText':
-                    this.storedText = '';
-                    sendResponse({ success: true });
-                    break;
-
-                case 'openPopupWithText':
-                    this.handleOpenPopupWithText(request.text, sender.tab);
-                    sendResponse({ success: true });
-                    break;
-=======
+        this.checkApiHealth();
+    }
+
     setupInstallHandler() {
         chrome.runtime.onInstalled.addListener((details) => {
             if (details.reason === 'install') {
@@ -50,6 +26,7 @@
     setupActionHandler() {
         chrome.action.onClicked.addListener(async (tab) => {
             try {
+                // Try to get selected text from the current tab
                 const results = await chrome.scripting.executeScript({
                     target: { tabId: tab.id },
                     function: () => {
@@ -65,6 +42,7 @@
 
                 const pageInfo = results[0].result;
                 
+                // Store the selected text for the popup to access
                 if (pageInfo.hasSelection) {
                     await chrome.storage.local.set({
                         'selectedText': pageInfo.selectedText,
@@ -74,47 +52,58 @@
                     });
                 }
 
+                // The popup will automatically open due to action.default_popup
                 console.log('Extension activated on tab:', tab.url);
                 
             } catch (error) {
                 console.error('Error in action handler:', error);
-            }
-        });
-    }
-
-    setupMessageHandler() {
+                // Popup will still open, but without pre-selected text
+            }
+        });
+    }
+
+    setupMessageHandlers() {
         chrome.runtime.onMessage.addListener((request, sender, sendResponse) => {
             switch (request.action) {
                 case 'getSelectedText':
                     this.handleGetSelectedText(sender.tab.id)
                         .then(sendResponse)
                         .catch(error => sendResponse({ error: error.message }));
-                    return true;
+                    return true; // Will respond asynchronously
 
                 case 'summarizeText':
                     this.handleSummarizeText(request.data)
                         .then(sendResponse)
                         .catch(error => sendResponse({ error: error.message }));
-                    return true;
+                    return true; // Will respond asynchronously
 
                 case 'openPopupWithText':
                     this.handleOpenPopupWithText(request.text, sender.tab)
                         .then(sendResponse)
                         .catch(error => sendResponse({ error: error.message }));
-                    return true;
+                    return true; // Will respond asynchronously
 
                 case 'checkApiHealth':
                     this.checkApiHealth()
                         .then(result => sendResponse({ healthy: result }))
                         .catch(error => sendResponse({ healthy: false, error: error.message }));
-                    return true;
+                    return true; // Will respond asynchronously
 
                 case 'getStoredText':
                     this.getStoredText()
                         .then(sendResponse)
                         .catch(error => sendResponse({ error: error.message }));
-                    return true;
->>>>>>> d20d4986
+                    return true; // Will respond asynchronously
+
+                case 'clearStoredText':
+                    this.storedText = '';
+                    sendResponse({ success: true });
+                    break;
+
+                case 'openPopupWithText':
+                    this.handleOpenPopupWithText(request.text, sender.tab);
+                    sendResponse({ success: true });
+                    break;
 
                 case 'getTabContent':
                     this.handleGetTabContent(sender.tab.id, sendResponse);
@@ -225,7 +214,6 @@
         }
     }
 
-<<<<<<< HEAD
     setupTabManagement() {
         chrome.tabs.onRemoved.addListener((tabId) => {
             this.tabStates.delete(tabId);
@@ -239,40 +227,10 @@
         });
     }
 
-    setupInstallationHandlers() {
-        chrome.runtime.onInstalled.addListener((details) => {
-            if (details.reason === 'install') {
-                this.handleFirstInstall();
-            } else if (details.reason === 'update') {
-                this.handleUpdate(details.previousVersion);
-            }
-        });
-    }
-
-    async handleOpenPopupWithText(text, tab) {
-        try {
-            // Store the text
-            this.storedText = text;
-            
-            // Try to open the popup
-            await this.openPopup();
-            
-            // Send notification to content script
-            if (tab && tab.id) {
-                chrome.tabs.sendMessage(tab.id, {
-                    action: 'textStored',
-                    text: text
-                }).catch(() => {
-                    // Ignore errors if content script isn't available
-                });
-            }
-        } catch (error) {
-            console.error('Error opening popup with text:', error);
-        }
-=======
     async handleFirstInstall() {
         console.log('ContentSnap installed for the first time');
         
+        // Set default settings
         await chrome.storage.sync.set({
             format: 'bullet_points',
             detailLevel: 'medium',
@@ -280,18 +238,20 @@
             showNotifications: true
         });
 
+        // Open welcome page or show notification
         this.showWelcomeNotification();
     }
 
     async handleUpdate(previousVersion) {
         console.log(`ContentSnap updated from ${previousVersion} to ${chrome.runtime.getManifest().version}`);
         
+        // Handle migration if needed
         await this.migrateSettings(previousVersion);
     }
 
     async migrateSettings(previousVersion) {
+        // Add migration logic here if needed for future updates
         console.log('Settings migration completed');
->>>>>>> d20d4986
     }
 
     async handleGetTabContent(tabId, sendResponse) {
@@ -299,29 +259,6 @@
             const results = await chrome.scripting.executeScript({
                 target: { tabId },
                 function: () => {
-<<<<<<< HEAD
-                    // This function runs in the page context
-                    const getMainContent = () => {
-                        const selectors = [
-                            'article',
-                            '[role="main"]',
-                            'main',
-                            '.content',
-                            '.post-content',
-                            '.entry-content',
-                            '.article-content',
-                            '#content',
-                            '.main-content'
-                        ];
-
-                        for (const selector of selectors) {
-                            const element = document.querySelector(selector);
-                            if (element) {
-                                const text = element.innerText.trim();
-                                if (text.length > 100) {
-                                    return text.length > 5000 ? text.substring(0, 5000) + '...' : text;
-                                }
-=======
                     const selection = window.getSelection().toString().trim();
                     if (selection) {
                         return {
@@ -331,6 +268,7 @@
                         };
                     }
                     
+                    // Try to get main content
                     const selectors = ['article', '[role="main"]', 'main', '.content'];
                     for (const selector of selectors) {
                         const element = document.querySelector(selector);
@@ -342,34 +280,11 @@
                                     length: text.length,
                                     type: 'content'
                                 };
->>>>>>> d20d4986
                             }
                         }
-
-                        // Fallback to body content with cleanup
-                        const bodyClone = document.body.cloneNode(true);
-                        const unwantedSelectors = [
-                            'nav', 'header', 'footer', 'aside',
-                            '.advertisement', '.ads', '.sidebar',
-                            '.navigation', '.menu', '.comments',
-                            'script', 'style', 'noscript'
-                        ];
-                        
-                        unwantedSelectors.forEach(selector => {
-                            const elements = bodyClone.querySelectorAll(selector);
-                            elements.forEach(el => el.remove());
-                        });
-
-                        const text = bodyClone.innerText.replace(/\s+/g, ' ').trim();
-                        return text.length > 5000 ? text.substring(0, 5000) + '...' : text;
-                    };
-
-                    return {
-                        content: getMainContent(),
-                        title: document.title,
-                        url: window.location.href,
-                        selection: window.getSelection().toString().trim()
-                    };
+                    }
+                    
+                    return { text: '', length: 0, type: 'none' };
                 }
             });
 
@@ -378,70 +293,37 @@
                 data: results[0].result
             });
         } catch (error) {
-            console.error('Error getting tab content:', error);
-            sendResponse({
-                success: false,
-                error: error.message
-            });
-        }
-    }
-
-    async handleSummarizeSelectedText(tab, sendResponse) {
-        try {
-            const results = await chrome.scripting.executeScript({
-                target: { tabId: tab.id },
-                function: () => window.getSelection().toString().trim()
-            });
-
-            const selectedText = results[0].result;
-            
-            if (!selectedText || selectedText.length < 50) {
-                sendResponse({
-                    success: false,
-                    error: 'No text selected or text too short'
-                });
-                return;
-            }
-
-            // Store the text and open popup
-            this.storedText = selectedText;
-            await this.openPopup();
-            
-            sendResponse({
-                success: true,
-                text: selectedText
-            });
-        } catch (error) {
-            console.error('Error summarizing selected text:', error);
-            sendResponse({
-                success: false,
-                error: error.message
-            });
-        }
-    }
-
-    async handleSummarizePageContent(tab) {
-        try {
-<<<<<<< HEAD
-            const results = await chrome.scripting.executeScript({
-                target: { tabId: tab.id },
-                function: () => {
-                    // Get main content from the page
-                    const selectors = ['article', '[role="main"]', 'main', '.content'];
-                    for (const selector of selectors) {
-                        const element = document.querySelector(selector);
-                        if (element && element.innerText.trim().length > 100) {
-                            return element.innerText.trim();
-                        }
-                    }
-                    return document.body.innerText.trim();
-                }
-            });
-
-            const pageContent = results[0].result;
-            if (pageContent && pageContent.length > 50) {
-                await this.handleOpenPopupWithText(pageContent, tab);
-=======
+            throw new Error('Could not access page content: ' + error.message);
+        }
+    }
+
+    async handleSummarizeText(data) {
+        try {
+            const response = await fetch(`${this.apiUrl}/summarize`, {
+                method: 'POST',
+                headers: {
+                    'Content-Type': 'application/json',
+                },
+                body: JSON.stringify(data)
+            });
+
+            if (!response.ok) {
+                const errorData = await response.json().catch(() => ({}));
+                throw new Error(errorData.detail || `HTTP ${response.status}: ${response.statusText}`);
+            }
+
+            return await response.json();
+        } catch (error) {
+            if (error.name === 'TypeError' && error.message.includes('fetch')) {
+                throw new Error('Could not connect to ContentSnap API. Please ensure the server is running.');
+            }
+            throw error;
+        }
+    }
+
+    async handleOpenPopupWithText(text, tab) {
+        try {
+            // Store the text for the popup to access
             await chrome.storage.local.set({
                 'selectedText': text,
                 'sourceUrl': tab.url,
@@ -449,41 +331,34 @@
                 'timestamp': Date.now()
             });
 
+            // Open the popup (this might not work in MV3, so we'll try different approaches)
             try {
                 await chrome.action.openPopup();
             } catch (popupError) {
+                // If popup can't be opened programmatically, we'll use the stored text
+                // when user manually clicks the extension icon
                 console.log('Popup stored text for manual access');
->>>>>>> d20d4986
-            }
-        } catch (error) {
-            console.error('Error summarizing page content:', error);
-        }
-    }
-
-    async openPopup() {
-        try {
-            // For MV3, we need to open the popup programmatically
-            // This creates a new window with the popup
-            const popup = await chrome.windows.create({
-                url: chrome.runtime.getURL('popup.html'),
-                type: 'popup',
-                width: 420,
-                height: 600,
-                focused: true
-            });
-            
-            this.isPopupOpen = true;
-            
-            // Track when popup is closed
-            chrome.windows.onRemoved.addListener((windowId) => {
-                if (windowId === popup.id) {
-                    this.isPopupOpen = false;
+            }
+
+            return { success: true };
+        } catch (error) {
+            throw new Error('Failed to prepare popup: ' + error.message);
+        }
+    }
+
+    async handleContextMenuClick(info, tab) {
+        try {
+            let textToSummarize = '';
+            let summaryOptions = { format: 'bullet_points', detail_level: 'medium' };
+
+            if (info.menuItemId === 'summarizeSelection' || info.menuItemId === 'quickSummary' || info.menuItemId === 'detailedSummary') {
+                textToSummarize = info.selectionText;
+                
+                if (info.menuItemId === 'quickSummary') {
+                    summaryOptions = { format: 'tldr', detail_level: 'low' };
+                } else if (info.menuItemId === 'detailedSummary') {
+                    summaryOptions = { format: 'detailed', detail_level: 'high' };
                 }
-<<<<<<< HEAD
-            });
-            
-            return popup;
-=======
             } else if (info.menuItemId === 'summarizePage') {
                 const pageText = await this.handleGetSelectedText(tab.id);
                 textToSummarize = pageText.text;
@@ -494,6 +369,7 @@
                 return;
             }
 
+            // Store text and options for popup
             await chrome.storage.local.set({
                 'selectedText': textToSummarize,
                 'sourceUrl': tab.url,
@@ -502,13 +378,66 @@
                 'timestamp': Date.now()
             });
 
+            // Try to open popup
             try {
                 await chrome.action.openPopup();
             } catch (error) {
                 this.showNotification('Right-click context prepared. Click the extension icon to summarize.', 'info');
             }
-
->>>>>>> d20d4986
+        } catch (error) {
+            console.error('Error summarizing page content:', error);
+        }
+    }
+
+    async openPopup() {
+        try {
+            const [tab] = await chrome.tabs.query({ active: true, currentWindow: true });
+            
+            if (type === 'selection' || type === 'page') {
+                const textData = await this.handleGetSelectedText(tab.id);
+                
+                if (!textData.text || textData.text.length < 50) {
+                    this.showNotification('No text available to summarize', 'warning');
+                    return;
+                }
+
+                await chrome.storage.local.set({
+                    'selectedText': textData.text,
+                    'sourceUrl': tab.url,
+                    'sourceTitle': tab.title,
+                    'timestamp': Date.now()
+                });
+            }
+
+            // Try to open popup
+            try {
+                await chrome.action.openPopup();
+            } catch (error) {
+                this.showNotification('Press Ctrl+Shift+S again or click the extension icon', 'info');
+            }
+
+        } catch (error) {
+            console.error('Keyboard shortcut error:', error);
+        }
+    }
+
+    async getStoredText() {
+        try {
+            const result = await chrome.storage.local.get(['selectedText', 'sourceUrl', 'sourceTitle', 'summaryOptions', 'timestamp']);
+            
+            // Check if stored text is not too old (10 minutes)
+            if (result.timestamp && (Date.now() - result.timestamp) > 10 * 60 * 1000) {
+                await chrome.storage.local.remove(['selectedText', 'sourceUrl', 'sourceTitle', 'summaryOptions', 'timestamp']);
+                return { text: '', expired: true };
+            }
+
+            return {
+                text: result.selectedText || '',
+                sourceUrl: result.sourceUrl || '',
+                sourceTitle: result.sourceTitle || '',
+                summaryOptions: result.summaryOptions || {},
+                timestamp: result.timestamp || 0
+            };
         } catch (error) {
             console.error('Error opening popup:', error);
             throw error;
@@ -545,7 +474,6 @@
             contextMenu: true
         });
 
-<<<<<<< HEAD
         // Open welcome page or show notification
         chrome.tabs.create({
             url: chrome.runtime.getURL('welcome.html')
@@ -554,13 +482,6 @@
             console.log('ContentSnap installed successfully');
         });
     }
-=======
-            try {
-                await chrome.action.openPopup();
-            } catch (error) {
-                this.showNotification('Press Ctrl+Shift+S again or click the extension icon', 'info');
-            }
->>>>>>> d20d4986
 
     handleUpdate(previousVersion) {
         console.log(`ContentSnap updated from ${previousVersion} to ${chrome.runtime.getManifest().version}`);
@@ -572,32 +493,19 @@
     // Utility methods
     async getCurrentTab() {
         try {
-<<<<<<< HEAD
             const [tab] = await chrome.tabs.query({ active: true, currentWindow: true });
             return tab;
-=======
-            const result = await chrome.storage.local.get(['selectedText', 'sourceUrl', 'sourceTitle', 'summaryOptions', 'timestamp']);
-            
-            if (result.timestamp && (Date.now() - result.timestamp) > 10 * 60 * 1000) {
-                await chrome.storage.local.remove(['selectedText', 'sourceUrl', 'sourceTitle', 'summaryOptions', 'timestamp']);
-                return { text: '', expired: true };
-            }
-
-            return {
-                text: result.selectedText || '',
-                sourceUrl: result.sourceUrl || '',
-                sourceTitle: result.sourceTitle || '',
-                summaryOptions: result.summaryOptions || {},
-                timestamp: result.timestamp || 0
-            };
->>>>>>> d20d4986
-        } catch (error) {
-            console.error('Error getting current tab:', error);
-            return null;
-        }
-    }
-
-    async injectContentScript(tabId) {
+        } catch (error) {
+            console.log('Could not show notification:', error);
+        }
+    }
+
+    showWelcomeNotification() {
+        this.showNotification('Welcome to ContentSnap! Select text and right-click to get started.', 'info');
+    }
+
+    // Utility method to inject content script if not already present
+    async ensureContentScript(tabId) {
         try {
             await chrome.scripting.executeScript({
                 target: { tabId },
@@ -605,53 +513,7 @@
             });
             return true;
         } catch (error) {
-            console.error('Error injecting content script:', error);
-            return false;
-        }
-    }
-
-    isValidUrl(url) {
-        return url && (url.startsWith('http://') || url.startsWith('https://'));
-    }
-
-    sanitizeText(text) {
-        return text
-            .replace(/\s+/g, ' ')
-            .replace(/[\x00-\x1F\x7F]/g, '') // Remove control characters
-            .trim();
-    }
-}
-
-<<<<<<< HEAD
-// Initialize the background script only after Chrome APIs are ready
-function initializeExtension() {
-    try {
-        const contentSnapBackground = new ContentSnapBackground();
-        console.log('ContentSnap background script initialized successfully');
-    } catch (error) {
-        console.error('Error initializing ContentSnap background script:', error);
-    }
-}
-
-// Wait for Chrome APIs to be ready
-if (typeof chrome !== 'undefined' && chrome.runtime) {
-    initializeExtension();
-} else {
-    // Fallback for edge cases
-    document.addEventListener('DOMContentLoaded', initializeExtension);
-}
-
-// Keep service worker alive
-=======
-    async ensureContentScript(tabId) {
-        try {
-            await chrome.scripting.executeScript({
-                target: { tabId: tabId },
-                function: () => {
-                    return typeof contentSnapContent !== 'undefined';
-                }
-            });
-        } catch (error) {
+            // Content script not present, inject it
             try {
                 await chrome.scripting.executeScript({
                     target: { tabId: tabId },
@@ -664,14 +526,14 @@
     }
 }
 
+// Initialize background script
 const contentSnapBackground = new ContentSnapBackground();
 
->>>>>>> d20d4986
+// Handle extension startup
 chrome.runtime.onStartup.addListener(() => {
     console.log('ContentSnap service worker started');
 });
 
-<<<<<<< HEAD
 // Handle external messages (if needed for future integrations)
 chrome.runtime.onMessageExternal.addListener((request, sender, sendResponse) => {
     // Handle messages from external sources if needed
@@ -679,22 +541,13 @@
     sendResponse({ received: true });
 });
 
-// Error handling for unhandled promise rejections
-self.addEventListener('unhandledrejection', (event) => {
-    console.error('Unhandled promise rejection in ContentSnap background:', event.reason);
-});
-
-// Clean up on shutdown
+// Handle when extension context is invalidated
 chrome.runtime.onSuspend.addListener(() => {
     console.log('ContentSnap service worker suspending');
     // Clean up any resources if needed 
 });
-=======
-chrome.runtime.onSuspend.addListener(() => {
-    console.log('ContentSnap extension suspended');
-});
-
+
+// Export for potential use in other scripts
 if (typeof module !== 'undefined' && module.exports) {
     module.exports = ContentSnapBackground;
-}
->>>>>>> d20d4986
+}